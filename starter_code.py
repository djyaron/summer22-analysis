# -*- coding: utf-8 -*-
"""
Created on Thu Jun  2 10:48:30 2022

@author: fhu14
"""
"""
Starter code for generating/reproducing the heatmap by comparing different methods.
For more complete documentation, refer to the functions defined in the module
ani1_interface
"""
# %% Imports, definitions

import itertools
import os
import pickle
from collections import Counter
from typing import Dict, List, Optional

import numpy as np
import pandas as pd

from ani1_interface import get_ani1data
import seaborn as sns
import matplotlib.pyplot as plt

from tqdm import tqdm

Array = np.ndarray


# %% Code behind


def build_XX_matrix(dataset: List[Dict], allowed_Zs: List[int]) -> Array:
    nmol = len(dataset)
    XX = np.zeros([nmol, len(allowed_Zs) + 1])
    iZ = {x: i for i, x in enumerate(allowed_Zs)}

    for imol, molecule in enumerate(dataset):
        Zc = Counter(molecule["atomic_numbers"])
        for Z, count in Zc.items():
            # td: The XX matrix is uniquely determined by `dataset` and
            # could be cached
            XX[imol, iZ[Z]] = count
            XX[imol, len(allowed_Zs)] = 1.0

    return XX


def fit_linear_ref_ener(
        dataset: List[Dict],
        target1: str,
        target2: str,
        allowed_Zs: List[int],
        XX: Optional[Array] = None,
) -> Array:
    r"""Fits a linear reference energy model between the DFTB+ method and some
        energy target

    Arguments:
        dataset (List[Dict]): The list of molecule dictionaries that have had the
            DFTB+ results added to them.
        target1 (str): The starting point energy target
        target2 (str): The second energy target that you need to correct for
        allowed_Zs (List[int]): The allowed atoms in the molecules

    Returns:
        coefs (Array): The coefficients of the reference energy
        XX (Array): 2D matrix in the number of atoms
        method1_mat (Array): The reference energy of the DFTB+ method
        method2_mat (Array): The reference energy of the target
        XX (Array): Per-molecule atomic frequency matrix

    Notes: The reference energy corrects the magnitude between two methods
        in the following way:

        E_2 = E_1 + sum_z N_z * C_z + C_0

        where N_z is the number of times atom z occurs within the molecule and
        C_z is the coefficient for the given molecule. This is accomplished by solving
        a least squares problem.

        The reference energy vector is generated through a matrix multiply.
        Suppose that E_1 is the vector of energies for the molecules in the
        given dataset. The corrected energies, E_corrected, is generated as follows:

        E_corrected = E_1 + (XX @ coefs)

        where XX and coefs are the output of this function.
    """
    nmol = len(dataset)

    if XX is None:
        XX = build_XX_matrix(dataset, allowed_Zs)
    else:
        expected = (nmol, len(allowed_Zs) + 1)
        if XX.shape != expected:
            raise ValueError(
                f"Expected XX to have shape {expected}, but got {XX.shape}"
            )

    method1_mat = np.zeros([nmol])
    method2_mat = np.zeros([nmol])

    for imol, molecule in enumerate(dataset):
        method1_mat[imol] = molecule["targets"][target1]
        method2_mat[imol] = molecule["targets"][target2]

    yy = method2_mat - method1_mat

    lsq_res = np.linalg.lstsq(XX, yy, rcond=None)
    coefs = lsq_res[0]
    return coefs, XX, method1_mat, method2_mat


"""
Consider the following workflow
    1) Use get_ani1data and the ani1 h5 data file (found on Canvas) to generate
       a series of  molecules from the overall ANI-1ccx dataset
    2) Save the molecules using pickle
    3) Calculate differences and save those too (This will involve using the
       above function for generating linear reference energy parameters)
    4) Generate the heatmap using seaborn
    5) Think about outlier rejection

I recommend that you guys work collaboratively on this, whether that is dividing
the work into different functions or programming together. Again, the method of
working is up to your group.
"""


def get_ani1data_cached(
        ani1_path: str,
        molecules_path: str,
        allowed_Z: List[int],
        heavy_atoms: List[int],
        max_config: int,
        target: Dict[str, str],
        **kwargs,
) -> List[Dict]:
    r"""Loads the ani1 data file and returns the molecules in the file

    Arguments:
        ani1_path (str): The path to the ani1 data file
        molecules_path (str): The path to the pickled molecules file
        allowed_Z (List[int]): Include only molecules whose elements are in
            this list
        heavy_atoms (List[int]): Include only molecules for which the number
            of heavy atoms is in this list
        max_config (int): Maximum number of configurations included for each
            molecule.
        target (Dict[str,str]): entries specify the targets to extract
            key: target_name name assigned to the target
            value: key that the ANI-1 file assigns to this target
    Returns:
        molecules (List[Dict]): The list of molecule dictionaries
    """

    if not os.path.exists(molecules_path):
        molecules = get_ani1data(
            allowed_Z=allowed_Z,
            heavy_atoms=heavy_atoms,
            max_config=max_config,
            target=target,
            ani1_path=ani1_path,
            **kwargs,
        )
        with open(molecules_path, "wb") as f:
            pickle.dump(molecules, f)
    else:
        with open(molecules_path, "rb") as f:
            molecules = pickle.load(f)

def calc_resid(
        molecules: List[Dict],
        target: str,
        allowed_Z: List[int],
        show_progress: bool = False,
        XX: Optional[Array] = None,
) -> plt.Axes:
    n_targets = len(target.keys())

    target_keys = list(target.keys())
    target_values = list(target.values())

    # List indices
    target_idx_pairs = list(itertools.combinations(range(n_targets), 2))

    conversion = 627.50961

    if show_progress:
        target_idx_pairs = tqdm(target_idx_pairs)

    resid_matrix = {}

    for (idx_1, idx_2) in target_idx_pairs:
        coefs, XX, method1_mat, method2_mat = fit_linear_ref_ener(
            molecules, target_keys[idx_1], target_keys[idx_2], allowed_Z, XX=XX
        )

        resid = method2_mat - (method1_mat + (XX @ coefs))
        resid = resid*conversion
        target_1_name = target_keys[idx_1]
        target_2_name = target_keys[idx_2]
        resid_matrix[(target_1_name, target_2_name)] = resid

    return resid_matrix

def calc_resid(
    molecules: List[Dict],
    target: str,
    allowed_Z: List[int],
    show_progress: bool = False,
    XX: Optional[Array] = None,
) -> plt.Axes:
    n_targets = len(target.keys())

    target_keys = list(target.keys())
    target_values = list(target.values())

    # List indices
    target_idx_pairs = list(itertools.combinations(range(n_targets), 2))

    conversion = 627.50961

    if show_progress:
        target_idx_pairs = tqdm(target_idx_pairs)

    resid_matrix = {}

    for (idx_1, idx_2) in target_idx_pairs:
        coefs, XX, method1_mat, method2_mat = fit_linear_ref_ener(
            molecules, target_keys[idx_1], target_keys[idx_2], allowed_Z, XX=XX
        )

        resid = method2_mat - (method1_mat + (XX @ coefs))
        resid = resid * conversion
        target_1_name = target_keys[idx_1]
        target_2_name = target_keys[idx_2]
        resid_matrix[(target_1_name, target_2_name)] = resid

    return resid_matrix


def create_heatmap(
        molecules: List[Dict],
        target: str,
        allowed_Z: List[int],
        plot_args: Optional[Dict] = None,
        show_progress: bool = False,
        XX: Optional[Array] = None,
) -> plt.Axes:
    """Creates a heatmap of the MAE between methods.

    Args:
        molecules (List[Dict]): From ANI-1 dataset
        target (str): List of method IDs to compare
        allowed_Z (List[int]): The allowed atoms in the molecules
        plot_args (Optional[Dict]): Arguments to pass to seaborn heatmap
        show_progress (bool): Show TQDM progress bar

    Returns:
        plt.Axes: Matplotlib axes object
    """
    n_targets = len(target.keys())
    mae_matrix = np.zeros((n_targets, n_targets))

    target_keys = list(target.keys())
    target_values = list(target.values())

    # List indices
    target_idx_pairs = list(itertools.combinations(range(n_targets), 2))

    conversion = 627.50961

    if show_progress:
        target_idx_pairs = tqdm(target_idx_pairs)

    for (idx_1, idx_2) in target_idx_pairs:
        coefs, XX, method1_mat, method2_mat = fit_linear_ref_ener(
            molecules, target_keys[idx_1], target_keys[idx_2], allowed_Z, XX=XX
        )

        resid = method2_mat - (method1_mat + (XX @ coefs))
        mae_matrix[idx_2, idx_1] = np.mean(np.abs(resid))

    mae_matrix = mae_matrix * conversion

    # Mask for seaborn heatmap, to remove the upper triangular portion,
    # but including the main diagonal
    mask = np.triu(np.ones_like(mae_matrix), k=1)
    ax = sns.heatmap(
        mae_matrix,
        annot=True,
        fmt=".1f",
        xticklabels=target_values,
        yticklabels=target_values,
        mask=mask,
        **(plot_args or {}),
    )

    return ax


def filter_outliers(data_matrix):
    """Filters outliers from each element in the dataset

    Arguments:
        data_matrix (Dict): dictionary with the mean absolute error

    Returns:
        filtered_dict (Dict): matrix with no outliers

    Notes: Using the IQR to calc outliers
    """
    filtered_dict = {}
    for (target1, target2), resid in data_matrix.items():
        q1, q3 = np.percentile(resid, [25, 75])
        iqr = q3 - q1
        upper_bound = q3 + 1.5 * iqr
        lower_bound = q1 - 1.5 * iqr

        filtered_element = resid[resid < upper_bound]
        filtered_element = filtered_element[filtered_element > lower_bound]
        filtered_dict[(target1, target2)] = filtered_element

    return filtered_dict

<<<<<<< HEAD
=======

>>>>>>> a823f797
# %% Main block

# https://drive.google.com/file/d/1SP8SX0v5d1UJAX69GpMV-JtjfUSnf-QB
ani1_path = "C:/Users/nanja/Box Sync/99519 ML Chem/summer22-analysis/ANI-1ccx_clean_fullentry.h5"
molecules_path = "../../Data/ani1-extracted.pkl"

ani1_config = {
    "allowed_Z": [1, 6, 7, 8],
    "heavy_atoms": list(range(1, 9)),
    "max_config": 1_000_000,
    "target": {
        "dt": "dftb.energy",  # Dftb Total
        # "de": "dftb.elec_energy",  # Dftb Electronic
        # "dr": "dftb.rep_energy",  # Dftb Repulsive
        "pt": "dftb_plus.energy",  # dftb Plus Total
        # "pe": "dftb_plus.elec_energy",  # dftb Plus Electronic
        # "pr": "dftb_plus.rep_energy",  # dftb Plus Repulsive
        "hd": "hf_dz.energy",  # Hf Dz
        "ht": "hf_tz.energy",
        "hq": "hf_qz.energy",
        "wd": "wb97x_dz.energy",  # Wb97x Dz
        "wt": "wb97x_tz.energy",
        "md": "mp2_dz.energy",  # Mp2 Dz
        "mt": "mp2_tz.energy",
        "mq": "mp2_qz.energy",
        "td": "tpno_ccsd(t)_dz.energy",  # Tpno Dz
        "nd": "npno_ccsd(t)_dz.energy",  # Npno Dz
        "nt": "npno_ccsd(t)_tz.energy",
        "cc": "ccsd(t)_cbs.energy",
    },
}

molecules = get_ani1data(
    allowed_Z=ani1_config["allowed_Z"],
    heavy_atoms=ani1_config["heavy_atoms"],
    max_config=ani1_config["max_config"],
    target=ani1_config["target"],
    ani1_path=ani1_path,
)

# This will read the molecules pickle
# molecules = get_ani1data_cached(
#     ani1_path,
#     molecules_path,
#     allowed_Z=list(range(1, 10)),
#     heavy_atoms=list(range(1, 10)),
#     max_config=10,
#     target=target,
#     ani1_path=ani1_path,
# )

# Some of the molecules have NaN values for some of the targets.
# This is a problem for the OLS solver, so we drop these molecules.
molecules = [m for m in molecules if not np.isnan(list(m["targets"].values())).any()]

XX = build_XX_matrix(molecules, ani1_config["allowed_Z"])

# %%

# Create a heatmap of the MAE between methods
# fig, ax = plt.subplots(figsize=(15, 15))
# create_heatmap(
#     molecules,
#     ani1_config["target"],
#     ani1_config["allowed_Z"],
#     show_progress=True,
# )

# plt.show()

# Create a boxplot for each MAE between methods
<<<<<<< HEAD
resid = calc_resid(molecules, ani1_config["target"], ani1_config["allowed_Z"], show_progress=True)
filtered_data = filter_outliers(resid)
boxfig = plt.figure(figsize=(10,10))
plt.subplots(figsize=(15,15))
=======
resid = calc_resid(
    molecules, ani1_config["target"], ani1_config["allowed_Z"], show_progress=True
)
filtered_data = filter_outliers(resid)
boxfig = plt.figure(figsize=(10, 10))
plt.subplots(figsize=(15, 15))
>>>>>>> a823f797
boxplot_data = list(filtered_data.values())
plt.boxplot(boxplot_data)
plt.show()
# %%

# molecules["H2O"]

# %%<|MERGE_RESOLUTION|>--- conflicted
+++ resolved
@@ -49,11 +49,11 @@
 
 
 def fit_linear_ref_ener(
-        dataset: List[Dict],
-        target1: str,
-        target2: str,
-        allowed_Zs: List[int],
-        XX: Optional[Array] = None,
+    dataset: List[Dict],
+    target1: str,
+    target2: str,
+    allowed_Zs: List[int],
+    XX: Optional[Array] = None,
 ) -> Array:
     r"""Fits a linear reference energy model between the DFTB+ method and some
         energy target
@@ -131,13 +131,13 @@
 
 
 def get_ani1data_cached(
-        ani1_path: str,
-        molecules_path: str,
-        allowed_Z: List[int],
-        heavy_atoms: List[int],
-        max_config: int,
-        target: Dict[str, str],
-        **kwargs,
+    ani1_path: str,
+    molecules_path: str,
+    allowed_Z: List[int],
+    heavy_atoms: List[int],
+    max_config: int,
+    target: Dict[str, str],
+    **kwargs,
 ) -> List[Dict]:
     r"""Loads the ani1 data file and returns the molecules in the file
 
@@ -172,40 +172,6 @@
         with open(molecules_path, "rb") as f:
             molecules = pickle.load(f)
 
-def calc_resid(
-        molecules: List[Dict],
-        target: str,
-        allowed_Z: List[int],
-        show_progress: bool = False,
-        XX: Optional[Array] = None,
-) -> plt.Axes:
-    n_targets = len(target.keys())
-
-    target_keys = list(target.keys())
-    target_values = list(target.values())
-
-    # List indices
-    target_idx_pairs = list(itertools.combinations(range(n_targets), 2))
-
-    conversion = 627.50961
-
-    if show_progress:
-        target_idx_pairs = tqdm(target_idx_pairs)
-
-    resid_matrix = {}
-
-    for (idx_1, idx_2) in target_idx_pairs:
-        coefs, XX, method1_mat, method2_mat = fit_linear_ref_ener(
-            molecules, target_keys[idx_1], target_keys[idx_2], allowed_Z, XX=XX
-        )
-
-        resid = method2_mat - (method1_mat + (XX @ coefs))
-        resid = resid*conversion
-        target_1_name = target_keys[idx_1]
-        target_2_name = target_keys[idx_2]
-        resid_matrix[(target_1_name, target_2_name)] = resid
-
-    return resid_matrix
 
 def calc_resid(
     molecules: List[Dict],
@@ -244,12 +210,12 @@
 
 
 def create_heatmap(
-        molecules: List[Dict],
-        target: str,
-        allowed_Z: List[int],
-        plot_args: Optional[Dict] = None,
-        show_progress: bool = False,
-        XX: Optional[Array] = None,
+    molecules: List[Dict],
+    target: str,
+    allowed_Z: List[int],
+    plot_args: Optional[Dict] = None,
+    show_progress: bool = False,
+    XX: Optional[Array] = None,
 ) -> plt.Axes:
     """Creates a heatmap of the MAE between methods.
 
@@ -327,10 +293,7 @@
 
     return filtered_dict
 
-<<<<<<< HEAD
-=======
-
->>>>>>> a823f797
+
 # %% Main block
 
 # https://drive.google.com/file/d/1SP8SX0v5d1UJAX69GpMV-JtjfUSnf-QB
@@ -402,19 +365,12 @@
 # plt.show()
 
 # Create a boxplot for each MAE between methods
-<<<<<<< HEAD
-resid = calc_resid(molecules, ani1_config["target"], ani1_config["allowed_Z"], show_progress=True)
-filtered_data = filter_outliers(resid)
-boxfig = plt.figure(figsize=(10,10))
-plt.subplots(figsize=(15,15))
-=======
 resid = calc_resid(
     molecules, ani1_config["target"], ani1_config["allowed_Z"], show_progress=True
 )
 filtered_data = filter_outliers(resid)
 boxfig = plt.figure(figsize=(10, 10))
 plt.subplots(figsize=(15, 15))
->>>>>>> a823f797
 boxplot_data = list(filtered_data.values())
 plt.boxplot(boxplot_data)
 plt.show()
